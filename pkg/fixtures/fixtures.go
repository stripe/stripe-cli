package fixtures

import (
	"context"
	"encoding/json"
	"errors"
	"fmt"
	"io"
	"os"
	"path"
	"path/filepath"
	"strings"
	"time"

	"github.com/imdario/mergo"
	"github.com/joho/godotenv"
	"github.com/spf13/afero"
	"github.com/tidwall/gjson"

	"github.com/stripe/stripe-cli/pkg/requests"
)

// SupportedVersions is the version number of the fixture template the CLI supports
const SupportedVersions = 0

// MetaFixture contains fixture metadata
type MetaFixture struct {
	Version         int  `json:"template_version"`
	ExcludeMetadata bool `json:"exclude_metadata"`
}

// FixtureData contains the whole fixture file
type FixtureData struct {
	Meta     MetaFixture       `json:"_meta"`
	Requests []FixtureRequest  `json:"fixtures"`
	Env      map[string]string `json:"env"`
}

// FixtureRequest is the individual request payload
type FixtureRequest struct {
	Name              string                 `json:"name"`
	ExpectedErrorType string                 `json:"expected_error_type"`
	Path              string                 `json:"path"`
	Method            string                 `json:"method"`
	Params            map[string]interface{} `json:"params"`
<<<<<<< HEAD
	IdempotencyKey    string                 `json:"idempotency_key"`
=======
	Context           string                 `json:"context,omitempty"`
>>>>>>> eab26d83
}

// FixtureQuery describes the query in fixture request
type FixtureQuery struct {
	Match        string // The substring that matched the query pattern regex
	Name         string
	Query        string
	DefaultValue string
}

// Fixture contains a mapping of an individual fixtures responses for querying
type Fixture struct {
	Fs            afero.Fs
	APIKey        string
	StripeAccount string
	Skip          []string
	Overrides     map[string]interface{}
	Additions     map[string]interface{}
	Removals      map[string]interface{}
	BaseURL       string
	Responses     map[string]gjson.Result
	FixtureData   FixtureData
}

// NewFixtureFromFile creates a to later run steps for populating test data
func NewFixtureFromFile(fs afero.Fs, apiKey, stripeAccount, baseURL, file string, skip, override, add, remove []string) (*Fixture, error) {
	fxt := Fixture{
		Fs:            fs,
		APIKey:        apiKey,
		StripeAccount: stripeAccount,
		Skip:          skip,
		BaseURL:       baseURL,
		Responses:     make(map[string]gjson.Result),
	}

	var filedata []byte
	var err error

	if _, ok := reverseMap()[file]; ok {
		f, err := triggers.Open(file)
		if err != nil {
			return nil, err
		}

		filedata, err = io.ReadAll(f)
		if err != nil {
			return nil, err
		}
	} else {
		filedata, err = afero.ReadFile(fxt.Fs, file)
		if err != nil {
			return nil, err
		}
	}

	err = json.Unmarshal(filedata, &fxt.FixtureData)
	if err != nil {
		return nil, err
	}

	// Customize fixture data
	if err := fxt.Override(override); err != nil {
		return nil, err
	}
	if err := fxt.Add(add); err != nil {
		return nil, err
	}
	if err := fxt.Remove(remove); err != nil {
		return nil, err
	}

	if fxt.FixtureData.Meta.Version > SupportedVersions {
		return nil, fmt.Errorf("Fixture version not supported: %s", fmt.Sprint(fxt.FixtureData.Meta.Version))
	}

	return &fxt, nil
}

// NewFixtureFromRawString creates fixtures from user inputted string
func NewFixtureFromRawString(fs afero.Fs, apiKey, stripeAccount, baseURL, raw string) (*Fixture, error) {
	fxt := Fixture{
		Fs:            fs,
		APIKey:        apiKey,
		StripeAccount: stripeAccount,
		Skip:          []string{},
		BaseURL:       baseURL,
		Responses:     make(map[string]gjson.Result),
	}

	err := json.Unmarshal([]byte(raw), &fxt.FixtureData)
	if err != nil {
		return nil, err
	}

	if fxt.FixtureData.Meta.Version > SupportedVersions {
		return nil, fmt.Errorf("Fixture version not supported: %s", fmt.Sprint(fxt.FixtureData.Meta.Version))
	}

	return &fxt, nil
}

// GetFixtureFileContent returns the file content of the given fixture file name
func (fxt *Fixture) GetFixtureFileContent() string {
	data, err := json.MarshalIndent(fxt.FixtureData, "", "  ")
	if err != nil {
		return ""
	}
	return string(data)
}

type fixtureRewriteError struct {
	operation string // override/add/remove
	err       error
	fixture   *Fixture
}

func (e fixtureRewriteError) Unwrap() error {
	return e.err
}

func (e fixtureRewriteError) example() string {
	example := fmt.Sprintf("--%s fixtureName:path.to.param", e.operation)
	if e.operation != "remove" {
		example += "=value"
	}
	return example
}

func (e fixtureRewriteError) Error() string {
	var nameError missingFixtureNameError
	if errors.As(e.err, &nameError) {
		fixtureNames := []string{}
		for _, fixture := range e.fixture.FixtureData.Requests {
			fixtureNames = append(fixtureNames, fixture.Name)
		}

		return fmt.Sprintf(
			"Invalid value for %s flag (%s). The %s flag requires the name of the fixture to apply (%s).\n\nValid fixture names are: %v",
			e.operation, nameError.value, e.operation, e.example(), fixtureNames,
		)
	}

	var valueError missingRewriteValueError
	if errors.As(e.err, &valueError) {
		return fmt.Sprintf(
			"Invalid value for %s flag (%s). The %s flag requires a value to set (%s).",
			e.operation, valueError.value, e.operation, e.example(),
		)
	}

	return fmt.Sprintf("Invalid value for %s flag: %s", e.operation, e.err)
}

// Override forcefully overrides fields with existing data on a fixture
func (fxt *Fixture) Override(overrides []string) error {
	data, err := buildRewrites(overrides, false)
	if err != nil {
		return fixtureRewriteError{operation: "override", err: err, fixture: fxt}
	}
	for _, f := range fxt.FixtureData.Requests {
		if _, ok := data[f.Name]; ok {
			if err := mergo.Merge(&f.Params, data[f.Name], mergo.WithOverride); err != nil {
				fmt.Println(err)
			}
		}
	}

	return nil
}

// Add safely only adds any missing fields that do not already exist.
// If the field is already on the fixture, it does not get copied
// over. For that, `Override` should be used
func (fxt *Fixture) Add(additions []string) error {
	// If the params is empty, initialize it before merging with added data
	for i, data := range fxt.FixtureData.Requests {
		if data.Method == "post" && data.Params == nil {
			fxt.FixtureData.Requests[i].Params = make(map[string]interface{})
		}
	}

	data, err := buildRewrites(additions, false)
	if err != nil {
		return fixtureRewriteError{operation: "add", err: err, fixture: fxt}
	}
	for _, f := range fxt.FixtureData.Requests {
		if _, ok := data[f.Name]; ok {
			if err := mergo.Merge(&f.Params, data[f.Name]); err != nil {
				fmt.Println(err)
			}
		}
	}
	return nil
}

// Remove removes fields from the fixture
func (fxt *Fixture) Remove(removals []string) error {
	data, err := buildRewrites(removals, true)
	if err != nil {
		return fixtureRewriteError{operation: "remove", err: err, fixture: fxt}
	}
	for _, f := range fxt.FixtureData.Requests {
		if _, ok := data[f.Name]; ok {
			for remove := range data[f.Name].(map[string]interface{}) {
				delete(f.Params, remove)
			}
		}
	}
	return nil
}

// Execute takes the parsed fixture file and runs through all the requests
// defined to populate the user's account
func (fxt *Fixture) Execute(ctx context.Context, apiVersion string) ([]string, error) {
	requestNames := make([]string, len(fxt.FixtureData.Requests))
	for i, data := range fxt.FixtureData.Requests {
		if isNameIn(data.Name, fxt.Skip) {
			fmt.Printf("Skipping fixture for: %s\n", data.Name)
			continue
		}

		fmt.Printf("Setting up fixture for: %s\n", data.Name)
		requestNames[i] = data.Name

		fmt.Printf("Running fixture for: %s\n", data.Name)
		resp, err := fxt.makeRequest(ctx, data, apiVersion)
		if err != nil && !errWasExpected(err, data.ExpectedErrorType) {
			return nil, err
		}

		fxt.Responses[data.Name] = gjson.ParseBytes(resp)
	}
	return requestNames, nil
}

func errWasExpected(err error, expectedErrorType string) bool {
	if rerr, ok := err.(requests.RequestError); ok {
		return rerr.ErrorType == expectedErrorType
	}
	return false
}

// UpdateEnv uses the results of the fixtures command just executed and
// updates a local .env with the resulting data
func (fxt *Fixture) UpdateEnv() error {
	if len(fxt.FixtureData.Env) > 0 {
		return fxt.updateEnv(fxt.FixtureData.Env)
	}

	return nil
}

func (fxt *Fixture) makeRequest(ctx context.Context, data FixtureRequest, apiVersion string) ([]byte, error) {
	req := requests.Base{
		Method:         strings.ToUpper(data.Method),
		SuppressOutput: true,
		APIBaseURL:     fxt.BaseURL,
	}

	path, err := fxt.ParsePath(data)

	if err != nil {
		return make([]byte, 0), err
	}

	params, err := fxt.createParams(data.Params, apiVersion)
	if err != nil {
		return make([]byte, 0), err
	}

	if data.Method == "post" && !fxt.FixtureData.Meta.ExcludeMetadata {
		now := time.Now().String()
		metadata := fmt.Sprintf("metadata[_created_by_fixture]=%s", now)
		params.AppendData([]string{metadata})
	}

	if data.IdempotencyKey != "" {
		idempotencyKey, err := fxt.ParseQuery(data.IdempotencyKey)
		if err != nil {
			return nil, fmt.Errorf("error parsing idempotency_key field: %w", err)
		}
		params.SetIdempotency(idempotencyKey)
	}

	return req.MakeRequest(ctx, fxt.APIKey, path, params, true)
}

func (fxt *Fixture) createParams(params interface{}, apiVersion string) (*requests.RequestParameters, error) {
	requestParams := requests.RequestParameters{}
	parsed, err := fxt.ParseInterface(params)
	if err != nil {
		return &requestParams, err
	}
	requestParams.AppendData(parsed)

	requestParams.SetStripeAccount(fxt.StripeAccount)

	if apiVersion != "" {
		requestParams.SetVersion(apiVersion)
	}

	return &requestParams, nil
}

func getEnvVar(query FixtureQuery) (string, error) {
	key := query.Query
	// Check if env variable is present
	envValue := os.Getenv(key)
	if envValue == "" {
		// Try to load from .env file
		dir, err := os.Getwd()
		if err != nil {
			dir = ""
		}
		err = godotenv.Load(path.Join(dir, ".env"))
		if err != nil {
			return "", nil
		}
		envValue = os.Getenv(key)
	}
	if envValue == "" {
		fmt.Printf("No value for env var: %s\n", key)
		return "", nil
	}

	return envValue, nil
}

func (fxt *Fixture) updateEnv(env map[string]string) error {
	dir, err := os.Getwd()
	if err != nil {
		return err
	}

	envFile := filepath.Join(dir, ".env")

	exists, _ := afero.Exists(fxt.Fs, envFile)
	if !exists {
		// If there is no .env in the current directory, return and do nothing
		return nil
	}

	file, err := fxt.Fs.Open(envFile)
	if err != nil {
		return err
	}

	dotenv, err := godotenv.Parse(file)
	if err != nil {
		return err
	}

	for key, value := range env {
		parsed, err := fxt.ParseQuery(value)
		if err != nil {
			return err
		}

		dotenv[key] = parsed
	}

	content, err := godotenv.Marshal(dotenv)
	if err != nil {
		return err
	}

	afero.WriteFile(fxt.Fs, envFile, []byte(content), os.ModePerm)

	return nil
}

// isNameIn will search if the current fixture is in the skip list
func isNameIn(name string, skip []string) bool {
	for _, skipName := range skip {
		if name == skipName {
			return true
		}
	}
	return false
}

type missingFixtureNameError struct {
	value string
}

func (e missingFixtureNameError) Error() string {
	return fmt.Sprintf("rewrite rule %s missing fixture name", e.value)
}

type missingRewriteValueError struct {
	value string
}

func (e missingRewriteValueError) Error() string {
	return fmt.Sprintf("rewrite rule %s missing value", e.value)
}

// buildRewrites takes a slice of json queries and values then builds
// them into a map to later be merged. We work through the entire
// list at the same time because the user might pass in multiple
// changes for the same fixture.
//
// The query supported is <fixture_name>:path.to.field=value
func buildRewrites(changes []string, toRemove bool) (map[string]interface{}, error) {
	builtChanges := make(map[string]interface{})
	for _, change := range changes {
		if change == "" {
			continue
		}
		changeSplit := strings.SplitN(change, "=", 2)
		path := changeSplit[0]

		// When removing a field there will be no value so we set a default
		// empty string or trying to get the split value from above
		var value string
		if !toRemove {
			if len(changeSplit) == 1 {
				return nil, missingRewriteValueError{value: change}
			}
			value = changeSplit[1]
		}

		pathSplit := strings.SplitN(path, ":", 2)
		if len(pathSplit) == 1 {
			return nil, missingFixtureNameError{value: change}
		}
		name := pathSplit[0]
		keys := pathSplit[1]

		keysSplit := strings.Split(keys, ".")

		field, paths := pop(keysSplit)
		keyMap := make(map[string]interface{})
		keyMap[field] = value

		keysReversed := reverse(paths)
		for _, key := range keysReversed {
			keyMap = map[string]interface{}{
				key: keyMap,
			}
		}
		_, ok := builtChanges[name]
		if ok {
			if err := mergo.Merge(&keyMap, builtChanges[name]); err != nil {
				fmt.Println(err)
			}
		}

		builtChanges[name] = keyMap
	}

	return builtChanges, nil
}

// pop returns the last item and the rest of the list minus the last item
// From: https://github.com/golang/go/wiki/SliceTricks#pop
func pop(list []string) (string, []string) {
	return list[len(list)-1], list[:len(list)-1]
}

// reverse reverses the list
// From: https://github.com/golang/go/wiki/SliceTricks#reversing
func reverse(list []string) []string {
	reversed := make([]string, len(list))
	copy(reversed, list)

	for i := len(reversed)/2 - 1; i >= 0; i-- {
		opp := len(reversed) - 1 - i
		reversed[i], reversed[opp] = reversed[opp], reversed[i]
	}
	return reversed
}<|MERGE_RESOLUTION|>--- conflicted
+++ resolved
@@ -43,11 +43,8 @@
 	Path              string                 `json:"path"`
 	Method            string                 `json:"method"`
 	Params            map[string]interface{} `json:"params"`
-<<<<<<< HEAD
 	IdempotencyKey    string                 `json:"idempotency_key"`
-=======
 	Context           string                 `json:"context,omitempty"`
->>>>>>> eab26d83
 }
 
 // FixtureQuery describes the query in fixture request
