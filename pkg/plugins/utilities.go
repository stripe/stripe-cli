package plugins

import (
	"archive/tar"
	"bytes"
	"compress/gzip"
	"context"
	"fmt"
	"io"
<<<<<<< HEAD
=======
	"io/ioutil"
>>>>>>> 07441fb5
	"net/http"
	"net/http/httptrace"
	"os"
	"path/filepath"
	"runtime"
	"strings"

	log "github.com/sirupsen/logrus"

	"github.com/BurntSushi/toml"

	hcplugin "github.com/hashicorp/go-plugin"
	"github.com/spf13/afero"
	"github.com/spf13/cobra"

	"github.com/stripe/stripe-cli/pkg/ansi"
	"github.com/stripe/stripe-cli/pkg/config"
	"github.com/stripe/stripe-cli/pkg/requests"
	"github.com/stripe/stripe-cli/pkg/stripe"
)

// GetBinaryExtension returns the appropriate file extension for plugin binary
func GetBinaryExtension() string {
	if runtime.GOOS == "windows" {
		return ".exe"
	}

	return ""
}

// getPluginsDir computes where plugins are installed locally
func getPluginsDir(config config.IConfig) string {
	var pluginsDir string
	tempEnvPluginsPath := os.Getenv("STRIPE_PLUGINS_PATH")

	switch {
	case tempEnvPluginsPath != "":
		pluginsDir = tempEnvPluginsPath
	case PluginsPath != "":
		pluginsDir = PluginsPath
	default:
		configPath := config.GetConfigFolder(os.Getenv("XDG_CONFIG_HOME"))
		pluginsDir = filepath.Join(configPath, "plugins")
	}

	return pluginsDir
}

// GetPluginList builds a list of allowed plugins to be installed and run by the CLI
func GetPluginList(ctx context.Context, config config.IConfig, fs afero.Fs) (PluginList, error) {
	var pluginList PluginList
	configPath := config.GetConfigFolder(os.Getenv("XDG_CONFIG_HOME"))
	pluginManifestPath := filepath.Join(configPath, "plugins.toml")

	file, err := afero.ReadFile(fs, pluginManifestPath)
	if os.IsNotExist(err) {
		log.Debug("The plugin manifest file does not exist. Downloading...")
		err = RefreshPluginManifest(ctx, config, fs, stripe.DefaultAPIBaseURL)
		if err != nil {
			log.Debug("Could not download plugin manifest")
			return pluginList, err
		}
		file, err = afero.ReadFile(fs, pluginManifestPath)
	}

	if err != nil {
		return pluginList, err
	}

	_, err = toml.Decode(string(file), &pluginList)
	if err != nil {
		return pluginList, err
	}

	return pluginList, nil
}

// LookUpPlugin returns the matching plugin object
func LookUpPlugin(ctx context.Context, config config.IConfig, fs afero.Fs, pluginName string) (Plugin, error) {
	var plugin Plugin
	pluginList, err := GetPluginList(ctx, config, fs)
	if err != nil {
		return plugin, err
	}

	for _, p := range pluginList.Plugins {
		if pluginName == p.Shortname {
			return p, nil
		}
	}

	return plugin, fmt.Errorf("Could not find a plugin named %s", pluginName)
}

// RefreshPluginManifest refreshes the plugin manifest
func RefreshPluginManifest(ctx context.Context, config config.IConfig, fs afero.Fs, baseURL string) error {
	apiKey, err := config.GetProfile().GetAPIKey(false)
	if err != nil {
		return err
	}

	pluginData, err := requests.GetPluginData(ctx, baseURL, stripe.APIVersion, apiKey, config.GetProfile())
	if err != nil {
		return err
	}

	pluginManifestURL := fmt.Sprintf("%s/%s", pluginData.PluginBaseURL, "plugins.toml")
	body, err := FetchRemoteResource(pluginManifestURL)
	if err != nil {
		return err
	}

	configPath := config.GetConfigFolder(os.Getenv("XDG_CONFIG_HOME"))
	pluginManifestPath := filepath.Join(configPath, "plugins.toml")

	err = afero.WriteFile(fs, pluginManifestPath, body, 0644)

	if err != nil {
		return err
	}

	return nil
}

// AddEntryToPluginManifest update plugins.toml with a new release version
func AddEntryToPluginManifest(ctx context.Context, config config.IConfig, fs afero.Fs, entry Plugin) error {
	currentPluginList, err := GetPluginList(ctx, config, fs)
	if err != nil {
		return nil
	}

	foundPlugin := false
	for i, plugin := range currentPluginList.Plugins {
		// already a plugin in the manfest with the same name, so use this instead of making a new one
		if plugin.Shortname == entry.Shortname {
			// plugin already installed. append a new release version
			foundPlugin = true

			entryRelease := entry.Releases[0]
			foundRelease := false
			for _, release := range plugin.Releases {
				if release.Version == entryRelease.Version && release.Unmanaged == entryRelease.Unmanaged {
					foundRelease = true
					break
				}
			}

			if !foundRelease {
				currentPluginList.Plugins[i].Releases = append(currentPluginList.Plugins[i].Releases, entry.Releases[0])
			}
			break
		}
	}

	if !foundPlugin {
		// plugin does not exist. add a new plugin with a new dev release
		currentPluginList.Plugins = append(currentPluginList.Plugins, entry)
	}

	buf := new(bytes.Buffer)
	err = toml.NewEncoder(buf).Encode(currentPluginList)
	if err != nil {
		return err
	}

	configPath := config.GetConfigFolder(os.Getenv("XDG_CONFIG_HOME"))
	pluginManifestPath := filepath.Join(configPath, "plugins.toml")
	err = os.WriteFile(pluginManifestPath, buf.Bytes(), 0644)
	if err != nil {
		return err
	}

	config.InitConfig()
	installedList := config.GetInstalledPlugins()

	// check for plugin already in list (ie. in the case of an upgrade)
	isInstalled := false
	for _, name := range installedList {
		if name == entry.Shortname {
			isInstalled = true
		}
	}

	if !isInstalled {
		installedList = append(installedList, entry.Shortname)
	}

	// sync list of installed plugins to file
	config.WriteConfigField("installed_plugins", installedList)

	return nil
}

// FetchRemoteResource returns the remote resource body
func FetchRemoteResource(url string) ([]byte, error) {
	t := &requests.TracedTransport{}

	req, err := http.NewRequest("GET", url, nil)

	if err != nil {
		return nil, err
	}

	trace := &httptrace.ClientTrace{
		GotConn: t.GotConn,
		DNSDone: t.DNSDone,
	}

	req = req.WithContext(httptrace.WithClientTrace(req.Context(), trace))

	client := &http.Client{Transport: t}

	resp, err := client.Do(req)

	if err != nil {
		return nil, err
	}

	defer resp.Body.Close()

	body, err := io.ReadAll(resp.Body)

	if err != nil {
		return nil, err
	}

	return body, nil
}

// ExtractLocalArchive extracts the local tarball body
func ExtractLocalArchive(ctx context.Context, config config.IConfig, source string) error {
	color := ansi.Color(os.Stdout)
	fmt.Println(color.Yellow(fmt.Sprintf("extracting tarball at %s...", source)))

	f, err := os.Open(source)
	if err != nil {
		return err
	}
	defer f.Close()

	gzf, err := gzip.NewReader(f)
	if err != nil {
		return err
	}

	tarReader := tar.NewReader(gzf)
	err = extractFromArchive(ctx, config, tarReader)
	if err != nil {
		return err
	}

	return nil
}

// FetchAndExtractRemoteArchive fetches and extracts the remote tarball body
func FetchAndExtractRemoteArchive(ctx context.Context, config config.IConfig, url string) error {
	color := ansi.Color(os.Stdout)
	fmt.Println(color.Yellow(fmt.Sprintf("fetching tarball at %s...", url)))

	t := &requests.TracedTransport{}

	req, err := http.NewRequest("GET", url, nil)
	if err != nil {
		return err
	}

	trace := &httptrace.ClientTrace{
		GotConn: t.GotConn,
		DNSDone: t.DNSDone,
	}
	req = req.WithContext(httptrace.WithClientTrace(req.Context(), trace))
	client := &http.Client{Transport: t}
	resp, err := client.Do(req)
	if err != nil {
		return err
	}

	defer resp.Body.Close()

	archive, err := gzip.NewReader(resp.Body)
	if err != nil {
		return err
	}

	defer archive.Close()

	tarReader := tar.NewReader(archive)
	err = extractFromArchive(ctx, config, tarReader)
	if err != nil {
		return err
	}

	return nil
}

// extractFromArchive extracts plugin tarball
func extractFromArchive(ctx context.Context, config config.IConfig, tarReader *tar.Reader) error {
	var manifest PluginList
	var pluginData []byte
	fs := afero.NewOsFs()
	color := ansi.Color(os.Stdout)
	extractedPluginName := ""

	for {
		header, err := tarReader.Next()
		if err == io.EOF {
			break
		} else if err != nil {
			return err
		}

		name := header.Name

		switch header.Typeflag {
		case tar.TypeDir:
			continue
		case tar.TypeReg:
			if name == "manifest.toml" {
				tomlBytes, _ := ioutil.ReadAll(tarReader)
				err = toml.Unmarshal(tomlBytes, &manifest)
				if err != nil {
					return err
				}

				fmt.Println(color.Green(fmt.Sprintf("✔ extracted manifest '%s'", name)))
			} else if strings.Contains(name, "stripe-cli-") {
				extractedPluginName = name
				pluginData, _ = ioutil.ReadAll(tarReader)
				fmt.Println(color.Green(fmt.Sprintf("✔ extracted plugin '%s'", name)))
			}

		default:
			return fmt.Errorf("unrecognized file type for file %s: %c", name, header.Typeflag)
		}
	}

	// update plugin manifest and config manifest
	if len(manifest.Plugins) == 1 && len(manifest.Plugins[0].Releases) == 1 && len(pluginData) > 0 {
		plugin := manifest.Plugins[0]
		plugin.Releases[0].Unmanaged = true

		if extractedPluginName != plugin.Shortname {
			return fmt.Errorf(
				"extracted plugin '%s' does not match the plugin '%s' in the manifest",
				extractedPluginName,
				plugin.Shortname)
		}

		err := AddEntryToPluginManifest(ctx, config, fs, plugin)
		if err != nil {
			return err
		}

		err = plugin.verifychecksumAndSavePlugin(pluginData, config, fs, plugin.Releases[0].Version)
		if err != nil {
			return err
		}
	} else {
		return fmt.Errorf("missing required manifest.toml or plugin in the archive")
	}

	return nil
}

// CleanupAllClients tears down and disconnects all "managed" plugin clients
func CleanupAllClients() {
	log.Debug("Tearing down plugin before exit")
	hcplugin.CleanupClients()
}

// IsPluginCommand returns true if the command invoked is for a plugin
// false otherwise
func IsPluginCommand(cmd *cobra.Command) bool {
	isPlugin := false

	for key, value := range cmd.Annotations {
		if key == "scope" && value == "plugin" {
			isPlugin = true
		}
	}

	return isPlugin
}<|MERGE_RESOLUTION|>--- conflicted
+++ resolved
@@ -7,10 +7,6 @@
 	"context"
 	"fmt"
 	"io"
-<<<<<<< HEAD
-=======
-	"io/ioutil"
->>>>>>> 07441fb5
 	"net/http"
 	"net/http/httptrace"
 	"os"
@@ -329,7 +325,7 @@
 			continue
 		case tar.TypeReg:
 			if name == "manifest.toml" {
-				tomlBytes, _ := ioutil.ReadAll(tarReader)
+				tomlBytes, _ := io.ReadAll(tarReader)
 				err = toml.Unmarshal(tomlBytes, &manifest)
 				if err != nil {
 					return err
@@ -338,7 +334,7 @@
 				fmt.Println(color.Green(fmt.Sprintf("✔ extracted manifest '%s'", name)))
 			} else if strings.Contains(name, "stripe-cli-") {
 				extractedPluginName = name
-				pluginData, _ = ioutil.ReadAll(tarReader)
+				pluginData, _ = io.ReadAll(tarReader)
 				fmt.Println(color.Green(fmt.Sprintf("✔ extracted plugin '%s'", name)))
 			}
 
