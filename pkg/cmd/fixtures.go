package cmd

import (
	"github.com/spf13/afero"
	"github.com/spf13/cobra"

	"github.com/stripe/stripe-cli/pkg/config"
	"github.com/stripe/stripe-cli/pkg/fixtures"
	"github.com/stripe/stripe-cli/pkg/stripe"
	"github.com/stripe/stripe-cli/pkg/validators"
	"github.com/stripe/stripe-cli/pkg/version"
)

// FixturesCmd prints a list of all the available sample projects that users can
// generate
type FixturesCmd struct {
	Cmd *cobra.Command
	Cfg *config.Config

	stripeAccount string
	skip          []string
	override      []string
	add           []string
	remove        []string
}

func newFixturesCmd(cfg *config.Config) *FixturesCmd {
	fixturesCmd := &FixturesCmd{
		Cfg: cfg,
	}

	fixturesCmd.Cmd = &cobra.Command{
		Use:   "fixtures",
		Args:  validators.ExactArgs(1),
		Short: "Run fixtures to populate your account with data",
		Long:  `Run fixtures to populate your account with data`,
		RunE:  fixturesCmd.runFixturesCmd,
	}

	fixturesCmd.Cmd.Flags().StringVar(&fixturesCmd.stripeAccount, "stripe-account", "", "Set a header identifying the connected account")
	fixturesCmd.Cmd.Flags().StringArrayVar(&fixturesCmd.skip, "skip", []string{}, "Skip specific steps in the fixture")
	fixturesCmd.Cmd.Flags().StringArrayVar(&fixturesCmd.override, "override", []string{}, "Override parameters in the fixture")
	fixturesCmd.Cmd.Flags().StringArrayVar(&fixturesCmd.add, "add", []string{}, "Add parameters in the fixture")
	fixturesCmd.Cmd.Flags().StringArrayVar(&fixturesCmd.remove, "remove", []string{}, "Remove parameters from the fixture")

	return fixturesCmd
}

func (fc *FixturesCmd) runFixturesCmd(cmd *cobra.Command, args []string) error {
	version.CheckLatestVersion()

	apiKey, err := fc.Cfg.Profile.GetAPIKey(false)
	if err != nil {
		return err
	}

	if len(args) == 0 {
		return nil
	}

	fixture, err := fixtures.NewFixture(
		afero.NewOsFs(),
		apiKey,
		fc.stripeAccount,
		fc.skip,
		stripe.DefaultAPIBaseURL,
		args[0],
	)
	if err != nil {
		return err
	}

<<<<<<< HEAD
	if len(fc.override) != 0 {
		fixture.Override(fc.override)
	}

	if len(fc.add) != 0 {
		fixture.Add(fc.add)
	}

	if len(fc.remove) != 0 {
		fixture.Remove(fc.remove)
	}

	err = fixture.Execute()
=======
	_, err = fixture.Execute()
>>>>>>> ede67f98
	if err != nil {
		return err
	}

	err = fixture.UpdateEnv()
	if err != nil {
		return err
	}

	return nil
}<|MERGE_RESOLUTION|>--- conflicted
+++ resolved
@@ -70,7 +70,6 @@
 		return err
 	}
 
-<<<<<<< HEAD
 	if len(fc.override) != 0 {
 		fixture.Override(fc.override)
 	}
@@ -83,10 +82,8 @@
 		fixture.Remove(fc.remove)
 	}
 
-	err = fixture.Execute()
-=======
 	_, err = fixture.Execute()
->>>>>>> ede67f98
+
 	if err != nil {
 		return err
 	}
