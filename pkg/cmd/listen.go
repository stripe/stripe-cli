--- conflicted
+++ resolved
@@ -131,7 +131,6 @@
 		return errors.New("--load-from-webhooks-api requires a location to forward to with --forward-to")
 	}
 
-<<<<<<< HEAD
 	p, err := proxy.Init(&proxy.Config{
 		DeviceName:            deviceName,
 		Key:                   key,
@@ -151,29 +150,6 @@
 	})
 	if err != nil {
 		return err
-=======
-	p := proxy.New(&proxy.Config{
-		DeviceName:          deviceName,
-		Key:                 key,
-		EndpointRoutes:      endpointRoutes,
-		APIBaseURL:          lc.apiBaseURL,
-		WebSocketFeature:    webhooksWebSocketFeature,
-		PrintJSON:           lc.printJSON,
-		Format:              lc.format,
-		UseLatestAPIVersion: lc.latestAPIVersion,
-		SkipVerify:          lc.skipVerify,
-		Log:                 log.StandardLogger(),
-		NoWSS:               lc.noWSS,
-	}, lc.events)
-
-	if lc.onlyPrintSecret {
-		secret, err := p.GetSessionSecret(context.Background())
-		if err != nil {
-			return err
-		}
-		fmt.Printf("%s\n", secret)
-		return nil
->>>>>>> ede67f98
 	}
 
 	ctx := withSIGTERMCancel(context.Background(), func() {
